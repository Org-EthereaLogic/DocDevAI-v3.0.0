{
  "name": "devdocai",
  "version": "3.0.0",
  "description": "AI-powered documentation generation and analysis for solo developers",
  "main": "dist/index.js",
  "directories": {
    "doc": "docs",
    "test": "tests"
  },
  "scripts": {
    "build": "tsc",
    "test": "jest",
    "test:watch": "jest --watch",
    "test:coverage": "jest --coverage",
    "lint": "eslint src/**/*.ts",
    "lint:fix": "eslint src/**/*.ts --fix",
    "dev": "ts-node-dev --respawn --transpile-only src/index.ts",
    "benchmark": "ts-node scripts/benchmark-m001.ts",
    "clean": "rm -rf dist coverage"
  },
  "keywords": [
    "documentation",
    "ai",
    "developer-tools",
    "automation"
  ],
  "author": "DevDocAI Team",
  "license": "Apache-2.0",
  "devDependencies": {
    "@types/jest": "^30.0.0",
    "@types/node": "^24.3.0",
    "@typescript-eslint/eslint-plugin": "^8.41.0",
    "@typescript-eslint/parser": "^8.41.0",
    "eslint": "^9.34.0",
    "jest": "^30.1.1",
    "ts-jest": "^29.1.0",
    "ts-node": "^10.9.0",
    "ts-node-dev": "^2.0.0",
    "typescript": "^5.0.0"
  },
  "dependencies": {
<<<<<<< HEAD
    "dotenv": "^17.2.1",
    "zod": "^3.22.0"
=======
    "dotenv": "^16.3.0",
    "zod": "^4.1.4"
>>>>>>> c924f546
  }
}<|MERGE_RESOLUTION|>--- conflicted
+++ resolved
@@ -39,12 +39,7 @@
     "typescript": "^5.0.0"
   },
   "dependencies": {
-<<<<<<< HEAD
     "dotenv": "^17.2.1",
     "zod": "^3.22.0"
-=======
-    "dotenv": "^16.3.0",
-    "zod": "^4.1.4"
->>>>>>> c924f546
   }
 }